--- conflicted
+++ resolved
@@ -425,20 +425,12 @@
             let xs = map (putStr . printAccount) as
             sequence_ $ intersperse (putStrLn "-") xs
     ["list", name] -> do
-<<<<<<< HEAD
-        let url = stringToBS $ concat [ "/api/accounts/", name, "/addresses" ]
-=======
         let url = stringToBS $ concat [ "/api/accounts/", name, "/addrs" ]
->>>>>>> f14d54f1
         res <- sendRequest url "GET" [] Nothing opts
         printJSONOr opts res $ mapM_ (putStrLn . printAddress)
     ["page", name, page] -> do
         let p   = read page :: Int
-<<<<<<< HEAD
-            url = stringToBS $ concat [ "/api/accounts/", name, "/addresses" ]
-=======
             url = stringToBS $ concat [ "/api/accounts/", name, "/addrs" ]
->>>>>>> f14d54f1
             qs  = [ ("page",Just $ stringToBS $ show p)
                   , ("elemperpage",Just $ stringToBS $ show $ optCount opts)
                   ]
@@ -449,41 +441,25 @@
             putStrLn $ unwords [ "Page", show x, "of", show m ]
             forM_ as $ putStrLn . printAddress
     ["new", name, label] -> do
-<<<<<<< HEAD
-        let url = stringToBS $ concat [ "/api/accounts/", name, "/addresses" ]
-=======
         let url = stringToBS $ concat [ "/api/accounts/", name, "/addrs" ]
->>>>>>> f14d54f1
             req = Just $ encode $ AddressData label
         res <- sendRequest url "POST" [] req opts
         printJSONOr opts res $ putStrLn . printAddress
     ["label", name, index, label] -> do
         let url = stringToBS $ concat 
-<<<<<<< HEAD
-                [ "/api/accounts/", name, "/addresses/", index ]
-=======
                 [ "/api/accounts/", name, "/addrs/", index ]
->>>>>>> f14d54f1
             req = Just $ encode $ AddressData label
         res <- sendRequest url "PUT" [] req opts
         printJSONOr opts res $ putStrLn . printAddress
     ["txlist", name] -> do
-<<<<<<< HEAD
-        let url = stringToBS $ concat [ "/api/accounts/", name, "/txs" ]
-=======
         let url = stringToBS $ concat [ "/api/accounts/", name, "/acctxs" ]
->>>>>>> f14d54f1
         res <- sendRequest url "GET" [] Nothing opts
         printJSONOr opts res $ \ts -> do
             let xs = map (putStr . printAccTx) ts
             sequence_ $ intersperse (putStrLn "-") xs
     ["txpage", name, page] -> do
         let p   = read page
-<<<<<<< HEAD
-            url = stringToBS $ concat [ "/api/accounts/", name, "/txs" ]
-=======
             url = stringToBS $ concat [ "/api/accounts/", name, "/acctxs" ]
->>>>>>> f14d54f1
             qs  = [ ("page",Just $ stringToBS $ show p)
                   , ("elemperpage",Just $ stringToBS $ show $ optCount opts)
                   ]
@@ -499,11 +475,7 @@
             v = read amount
         when (isNothing a) $ throwIO $ 
             WalletException "Could not parse address"
-<<<<<<< HEAD
-        let url = stringToBS $ concat [ "/api/accounts/", name, "/txs" ]
-=======
         let url = stringToBS $ concat [ "/api/accounts/", name, "/acctxs" ]
->>>>>>> f14d54f1
             req = Just $ encode $ SendCoins [(fromJust a, v)] $ optFee opts
         res <- sendRequest url "POST" [] req opts
         printJSONOr opts res $ \(TxHashStatusRes h c) -> do
@@ -516,11 +488,7 @@
             recipients = mapM (f . g) xs
         when (isNothing recipients) $ throwIO $
             WalletException "Could not parse recipient list"
-<<<<<<< HEAD
-        let url = stringToBS $ concat [ "/api/accounts/", name, "/txs" ]
-=======
         let url = stringToBS $ concat [ "/api/accounts/", name, "/acctxs" ]
->>>>>>> f14d54f1
             req = Just $ encode $ SendCoins (fromJust recipients) $ optFee opts
         res <- sendRequest url "POST" [] req opts
         printJSONOr opts res $ \(TxHashStatusRes h c) -> do
@@ -530,11 +498,7 @@
         let txM = decodeToMaybe =<< hexToBS tx
         when (isNothing txM) $ throwIO $
             WalletException "Could not parse transaction"
-<<<<<<< HEAD
-        let url = stringToBS $ concat [ "/api/accounts/", name, "/txs" ]
-=======
         let url = stringToBS $ concat [ "/api/accounts/", name, "/acctxs" ]
->>>>>>> f14d54f1
             req = Just $ encode $ SignTx $ fromJust txM
         res <- sendRequest url "POST" [] req opts
         printJSONOr opts res $ \(TxHashStatusRes h c) -> do
@@ -558,11 +522,7 @@
             WalletException "Could not parse hash"
         let url = stringToBS $ concat 
                 [ "/api/accounts/", name
-<<<<<<< HEAD
-                , "/txs/", encodeTxHashLE $ fromJust h
-=======
                 , "/acctxs/", encodeTxHashLE $ fromJust h
->>>>>>> f14d54f1
                 , "/sigblob"
                 ]
         res <- sendRequest url "GET" [] Nothing opts
@@ -572,13 +532,8 @@
         let blobM = decode . toLazyBS =<< hexToBS blob :: Maybe SigBlob
         when (isNothing blobM) $ throwIO $
             WalletException "Could not parse sig blob"
-<<<<<<< HEAD
-        let url = stringToBS $ concat [ "/api/accounts/", name, "/sigblobs" ]
-            req = Just $ encode $ fromJust blobM
-=======
         let url = stringToBS $ concat [ "/api/accounts/", name, "/acctxs" ]
             req = Just $ encode $ SignSigBlob $ fromJust blobM
->>>>>>> f14d54f1
         res <- sendRequest url "POST" [] req opts
         printJSONOr opts res $ \(TxStatusRes tx c) -> do
             putStrLn $ unwords [ "Tx      :", bsToHex $ encode' tx ]
